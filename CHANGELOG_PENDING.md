--- conflicted
+++ resolved
@@ -3,14 +3,6 @@
 - [build] - make lint returns an accurate status code
   [#7844](https://github.com/pulumi/pulumi/pull/7844)
 
-<<<<<<< HEAD
-### Bug Fixes
-
-### Improvements
-
-- [cli/about] - Add comand for debug information
-  [#7817](https://github.com/pulumi/pulumi/pull/7817)
-=======
 - [codegen/python] - Add helper function forms `$fn_output` that
   accept `Input`s, return an `Output`, and wrap the underlying `$fn`
   call. This change addreses
@@ -18,5 +10,7 @@
   making it easier to compose functions/datasources with Pulumi
   resources. [#7784](https://github.com/pulumi/pulumi/pull/7784)
 
-### Bug Fixes
->>>>>>> 4380a63a
+- [cli/about] - Add comand for debug information
+  [#7817](https://github.com/pulumi/pulumi/pull/7817)
+
+### Bug Fixes