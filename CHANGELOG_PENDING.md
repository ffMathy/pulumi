<<<<<<< HEAD
**Please Note:** Release v3.5.0 failed in our build pipeline so will be rebuilt with a new tag of v3.5.1
=======
### Improvements

- [codegen] - Encrypt input args for secret properties.
  [#7128](https://github.com/pulumi/pulumi/pull/7128)

- [cli] - Added support for passing custom paths that need
  to be watched by the `pulumi watch` command.
  [#7115](https://github.com/pulumi/pulumi/pull/7247)


### Bug Fixes
>>>>>>> 57ad7a9b

### Improvements

### Bug Fixes<|MERGE_RESOLUTION|>--- conflicted
+++ resolved
@@ -1,19 +1,10 @@
-<<<<<<< HEAD
 **Please Note:** Release v3.5.0 failed in our build pipeline so will be rebuilt with a new tag of v3.5.1
-=======
+
 ### Improvements
-
-- [codegen] - Encrypt input args for secret properties.
-  [#7128](https://github.com/pulumi/pulumi/pull/7128)
 
 - [cli] - Added support for passing custom paths that need
   to be watched by the `pulumi watch` command.
   [#7115](https://github.com/pulumi/pulumi/pull/7247)
 
 
-### Bug Fixes
->>>>>>> 57ad7a9b
-
-### Improvements
-
 ### Bug Fixes