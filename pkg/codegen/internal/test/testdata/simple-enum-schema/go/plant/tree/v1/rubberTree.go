// *** WARNING: this file was generated by test. ***
// *** Do not edit by hand unless you're certain you know what you are doing! ***

package v1

import (
	"context"
	"reflect"

	"github.com/pkg/errors"
	"github.com/pulumi/pulumi/sdk/v3/go/pulumi"
	"simple-enum-schema/plant"
)

type RubberTree struct {
	pulumi.CustomResourceState

	Container plant.ContainerPtrOutput `pulumi:"container"`
	Diameter  DiameterPtrOutput        `pulumi:"diameter"`
	Farm      pulumi.StringPtrOutput   `pulumi:"farm"`
	Size      TreeSizePtrOutput        `pulumi:"size"`
	Type      RubberTreeVarietyOutput  `pulumi:"type"`
}

// NewRubberTree registers a new resource with the given unique name, arguments, and options.
func NewRubberTree(ctx *pulumi.Context,
	name string, args *RubberTreeArgs, opts ...pulumi.ResourceOption) (*RubberTree, error) {
	if args == nil {
		return nil, errors.New("missing one or more required arguments")
	}

<<<<<<< HEAD
	if args.Type == nil {
		return nil, errors.New("invalid value for required argument 'Type'")
	}
	if args.Diameter == nil {
=======
	containerApplier := func(v plant.Container) *plant.Container { return v.Defaults() }
	if args.Container != nil {
		args.Container = args.Container.ToContainerPtrOutput().Elem().ApplyT(containerApplier).(plant.ContainerPtrOutput)
	}
	if isZero(args.Diameter) {
>>>>>>> 4d4ff9f1
		args.Diameter = Diameter(6.0)
	}
	if isZero(args.Farm) {
		args.Farm = pulumi.StringPtr("(unknown)")
	}
	if isZero(args.Size) {
		args.Size = TreeSize("medium")
	}
<<<<<<< HEAD
=======
	if isZero(args.Type) {
		args.Type = RubberTreeVariety("Burgundy")
	}
>>>>>>> 4d4ff9f1
	var resource RubberTree
	err := ctx.RegisterResource("plant:tree/v1:RubberTree", name, args, &resource, opts...)
	if err != nil {
		return nil, err
	}
	return &resource, nil
}

// GetRubberTree gets an existing RubberTree resource's state with the given name, ID, and optional
// state properties that are used to uniquely qualify the lookup (nil if not required).
func GetRubberTree(ctx *pulumi.Context,
	name string, id pulumi.IDInput, state *RubberTreeState, opts ...pulumi.ResourceOption) (*RubberTree, error) {
	var resource RubberTree
	err := ctx.ReadResource("plant:tree/v1:RubberTree", name, id, state, &resource, opts...)
	if err != nil {
		return nil, err
	}
	return &resource, nil
}

// Input properties used for looking up and filtering RubberTree resources.
type rubberTreeState struct {
	Farm *string `pulumi:"farm"`
}

type RubberTreeState struct {
	Farm pulumi.StringPtrInput
}

func (RubberTreeState) ElementType() reflect.Type {
	return reflect.TypeOf((*rubberTreeState)(nil)).Elem()
}

type rubberTreeArgs struct {
	Container *plant.Container  `pulumi:"container"`
	Diameter  *Diameter         `pulumi:"diameter"`
	Farm      *string           `pulumi:"farm"`
	Size      *TreeSize         `pulumi:"size"`
	Type      RubberTreeVariety `pulumi:"type"`
}

// The set of arguments for constructing a RubberTree resource.
type RubberTreeArgs struct {
	Container plant.ContainerPtrInput
	Diameter  DiameterPtrInput
	Farm      pulumi.StringPtrInput
	Size      TreeSizePtrInput
	Type      RubberTreeVarietyInput
}

func (RubberTreeArgs) ElementType() reflect.Type {
	return reflect.TypeOf((*rubberTreeArgs)(nil)).Elem()
}

type RubberTreeInput interface {
	pulumi.Input

	ToRubberTreeOutput() RubberTreeOutput
	ToRubberTreeOutputWithContext(ctx context.Context) RubberTreeOutput
}

func (*RubberTree) ElementType() reflect.Type {
	return reflect.TypeOf((**RubberTree)(nil)).Elem()
}

func (i *RubberTree) ToRubberTreeOutput() RubberTreeOutput {
	return i.ToRubberTreeOutputWithContext(context.Background())
}

func (i *RubberTree) ToRubberTreeOutputWithContext(ctx context.Context) RubberTreeOutput {
	return pulumi.ToOutputWithContext(ctx, i).(RubberTreeOutput)
}

type RubberTreeOutput struct{ *pulumi.OutputState }

func (RubberTreeOutput) ElementType() reflect.Type {
	return reflect.TypeOf((**RubberTree)(nil)).Elem()
}

func (o RubberTreeOutput) ToRubberTreeOutput() RubberTreeOutput {
	return o
}

func (o RubberTreeOutput) ToRubberTreeOutputWithContext(ctx context.Context) RubberTreeOutput {
	return o
}

func init() {
	pulumi.RegisterInputType(reflect.TypeOf((*RubberTreeInput)(nil)).Elem(), &RubberTree{})
	pulumi.RegisterOutputType(RubberTreeOutput{})
}<|MERGE_RESOLUTION|>--- conflicted
+++ resolved
@@ -29,18 +29,14 @@
 		return nil, errors.New("missing one or more required arguments")
 	}
 
-<<<<<<< HEAD
 	if args.Type == nil {
 		return nil, errors.New("invalid value for required argument 'Type'")
 	}
-	if args.Diameter == nil {
-=======
 	containerApplier := func(v plant.Container) *plant.Container { return v.Defaults() }
 	if args.Container != nil {
 		args.Container = args.Container.ToContainerPtrOutput().Elem().ApplyT(containerApplier).(plant.ContainerPtrOutput)
 	}
 	if isZero(args.Diameter) {
->>>>>>> 4d4ff9f1
 		args.Diameter = Diameter(6.0)
 	}
 	if isZero(args.Farm) {
@@ -49,12 +45,6 @@
 	if isZero(args.Size) {
 		args.Size = TreeSize("medium")
 	}
-<<<<<<< HEAD
-=======
-	if isZero(args.Type) {
-		args.Type = RubberTreeVariety("Burgundy")
-	}
->>>>>>> 4d4ff9f1
 	var resource RubberTree
 	err := ctx.RegisterResource("plant:tree/v1:RubberTree", name, args, &resource, opts...)
 	if err != nil {
